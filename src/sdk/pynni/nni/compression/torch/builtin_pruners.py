import logging
import torch
from .compressor import Pruner

<<<<<<< HEAD
__all__ = ['LevelPruner', 'AGP_Pruner', 'FilterPruner', 'SlimPruner']
=======
__all__ = ['LevelPruner', 'AGP_Pruner', 'FPGMPruner']
>>>>>>> 262fabf1

logger = logging.getLogger('torch pruner')


class LevelPruner(Pruner):
    """
    Prune to an exact pruning level specification

    """

    def __init__(self, model, config_list):
        """
        Parameters
        ----------
        model : torch.nn.module
            Model to be pruned
        config_list : list
            List on pruning configs

        """

        super().__init__(model, config_list)
        self.if_init_list = {}

    def calc_mask(self, layer, config):
        """
        Calculate the mask of given layer

        Parameters
        ----------
        layer : LayerInfo
            the layer to instrument the compression operation
        config : dict
            layer's pruning config

        Returns
        -------
        torch.Tensor
            mask of the layer's weight

        """

        weight = layer.module.weight.data
        op_name = layer.name
        if self.if_init_list.get(op_name, True):
            w_abs = weight.abs()
            k = int(weight.numel() * config['sparsity'])
            if k == 0:
                return torch.ones(weight.shape).type_as(weight)
            threshold = torch.topk(w_abs.view(-1), k, largest=False).values.max()
            mask = torch.gt(w_abs, threshold).type_as(weight)
            self.mask_dict.update({op_name: mask})
            self.if_init_list.update({op_name: False})
        else:
            mask = self.mask_dict[op_name]
        return mask


class AGP_Pruner(Pruner):
    """
    An automated gradual pruning algorithm that prunes the smallest magnitude
    weights to achieve a preset level of network sparsity.

    Michael Zhu and Suyog Gupta, "To prune, or not to prune: exploring the
    efficacy of pruning for model compression", 2017 NIPS Workshop on Machine
    Learning of Phones and other Consumer Devices,
    https://arxiv.org/pdf/1710.01878.pdf

    """

    def __init__(self, model, config_list):
        """
        Parameters
        ----------
        model : torch.nn.module
            Model to be pruned
        config_list : list
            List on pruning configs

        """

        super().__init__(model, config_list)
        self.now_epoch = 0
        self.if_init_list = {}

    def calc_mask(self, layer, config):
        """
        Calculate the mask of given layer

        Parameters
        ----------
        layer : LayerInfo
            the layer to instrument the compression operation
        config : dict
            layer's pruning config

        Returns
        -------
        torch.Tensor
            mask of the layer's weight

        """

        weight = layer.module.weight.data
        op_name = layer.name
        start_epoch = config.get('start_epoch', 0)
        freq = config.get('frequency', 1)
        if self.now_epoch >= start_epoch and self.if_init_list.get(op_name, True) and (
                self.now_epoch - start_epoch) % freq == 0:
            mask = self.mask_dict.get(op_name, torch.ones(weight.shape).type_as(weight))
            target_sparsity = self.compute_target_sparsity(config)
            k = int(weight.numel() * target_sparsity)
            if k == 0 or target_sparsity >= 1 or target_sparsity <= 0:
                return mask
            # if we want to generate new mask, we should update weigth first
            w_abs = weight.abs() * mask
            threshold = torch.topk(w_abs.view(-1), k, largest=False).values.max()
            new_mask = torch.gt(w_abs, threshold).type_as(weight)
            self.mask_dict.update({op_name: new_mask})
            self.if_init_list.update({op_name: False})
        else:
            new_mask = self.mask_dict.get(op_name, torch.ones(weight.shape).type_as(weight))
        return new_mask

    def compute_target_sparsity(self, config):
        """
        Calculate the sparsity for pruning

        Parameters
        ----------
        config : dict
            Layer's pruning config

        Returns
        -------
        float
            Target sparsity to be pruned

        """

        end_epoch = config.get('end_epoch', 1)
        start_epoch = config.get('start_epoch', 0)
        freq = config.get('frequency', 1)
        final_sparsity = config.get('final_sparsity', 0)
        initial_sparsity = config.get('initial_sparsity', 0)
        if end_epoch <= start_epoch or initial_sparsity >= final_sparsity:
            logger.warning('your end epoch <= start epoch or initial_sparsity >= final_sparsity')
            return final_sparsity

        if end_epoch <= self.now_epoch:
            return final_sparsity

        span = ((end_epoch - start_epoch - 1) // freq) * freq
        assert span > 0
        target_sparsity = (final_sparsity +
                           (initial_sparsity - final_sparsity) *
                           (1.0 - ((self.now_epoch - start_epoch) / span)) ** 3)
        return target_sparsity

    def update_epoch(self, epoch):
        """
        Update epoch

        Parameters
        ----------
        epoch : int
            current training epoch

        """

        if epoch > 0:
            self.now_epoch = epoch
<<<<<<< HEAD
            for k in self.if_init_list.keys():
                self.if_init_list[k] = True


class FilterPruner(Pruner):
    """
    A structured pruning algorithm that prunes the filters of smallest magnitude
    weights sum in the convolution layers to achieve a preset level of network sparsity.

    Hao Li, Asim Kadav, Igor Durdanovic, Hanan Samet and Hans Peter Graf,
    "PRUNING FILTERS FOR EFFICIENT CONVNETS", 2017 ICLR
    https://arxiv.org/abs/1608.08710

=======
            for k in self.if_init_list:
                self.if_init_list[k] = True

class FPGMPruner(Pruner):
    """
    A filter pruner via geometric median.
    "Filter Pruning via Geometric Median for Deep Convolutional Neural Networks Acceleration",
    https://arxiv.org/pdf/1811.00250.pdf
>>>>>>> 262fabf1
    """

    def __init__(self, model, config_list):
        """
        Parameters
        ----------
<<<<<<< HEAD
        model : torch.nn.module
            Model to be pruned
        config_list : list
            List on pruning configs

        """

        super().__init__(model, config_list)
        self.if_init_list = {}

    def calc_mask(self, layer, config):
        """
        Calculate the mask of given layer.
        Filters with the smallest sum of its absolute kernel weights are masked.
=======
        model : pytorch model
            the model user wants to compress
        config_list: list
            support key for each list item:
                - sparsity: percentage of convolutional filters to be pruned.
        """
        super().__init__(model, config_list)
        self.mask_dict = {}
        self.epoch_pruned_layers = set()

    def calc_mask(self, layer, config):
        """
        Supports Conv1d, Conv2d
        filter dimensions for Conv1d:
        OUT: number of output channel
        IN: number of input channel
        LEN: filter length

        filter dimensions for Conv2d:
        OUT: number of output channel
        IN: number of input channel
        H: filter height
        W: filter width
>>>>>>> 262fabf1

        Parameters
        ----------
        layer : LayerInfo
<<<<<<< HEAD
            the layer to instrument the compression operation
        config : dict
            layer's pruning config

        Returns
        -------
        torch.Tensor
            mask of the layer's weight

        """

        weight = layer.module.weight.data
        op_name = layer.name
        op_type = layer.type
        assert op_type == 'Conv2d', 'FilterPruner only supports 2d convolution layer pruning'
        if self.if_init_list.get(op_name, True):
            kernels = weight.shape[0]
            w_abs = weight.abs()
            k = int(kernels * config['sparsity'])
            if k == 0:
                return torch.ones(weight.shape).type_as(weight)
            w_abs_structured = w_abs.view(kernels, -1).sum(dim=1)
            threshold = torch.topk(w_abs_structured.view(-1), k, largest=False).values.max()
            mask = torch.gt(w_abs_structured, threshold)[:, None, None, None].expand_as(weight).type_as(weight)
            self.mask_dict.update({op_name: mask})
            self.if_init_list.update({op_name: False})
        else:
            mask = self.mask_dict[op_name]
        return mask


class SlimPruner(Pruner):
    """
    A structured pruning algorithm that prunes channels by pruning the weights of BN layers.
    Zhuang Liu, Jianguo Li, Zhiqiang Shen, Gao Huang, Shoumeng Yan and Changshui Zhang
    "Learning Efficient Convolutional Networks through Network Slimming", 2017 ICCV
    https://arxiv.org/pdf/1708.06519.pdf

    """

    def __init__(self, model, config_list):
        """
        Parameters
        ----------
        config_list : list
            List of pruning configs

        """

        super().__init__(model, config_list)
        self.if_init_list = {}
        weight_list = []
        if len(config_list) > 1:
            logger.warning('Slim pruner only supports 1 configuration')
        config = config_list[0]
        op_types = config.get('op_types')
        op_names = config.get('op_names')
        if op_types is not None:
            assert op_types == ['BatchNorm2d'], 'SlimPruner only supports 2d batch normalization layer pruning'
            for name, m in model.named_modules():
                if type(m).__name__ == 'BatchNorm2d':
                    weight_list.append(m.weight.data.clone())
        else:
            for name, m in model.named_modules():
                if name in op_names:
                    assert type(
                        m).__name__ == 'BatchNorm2d', 'SlimPruner only supports 2d batch normalization layer pruning'
                    weight_list.append(m.weight.data.clone())
        all_bn_weights = torch.cat(weight_list)
        k = int(all_bn_weights.shape[0] * config['sparsity'])
        self.global_threshold = torch.topk(all_bn_weights.view(-1), k, largest=False).values.max()

    def calc_mask(self, layer, config):
        """
        Calculate the mask of given layer.
        Scale factors with the smallest absolute value in the BN layer are masked.

        Parameters
        ----------
        layer : LayerInfo
            the layer to instrument the compression operation
        config : dict
            layer's pruning config

        Returns
        -------
        torch.Tensor
            mask of the layer's weight

        """

        weight = layer.module.weight.data
        op_name = layer.name
        op_type = layer.type
        assert op_type == 'BatchNorm2d', 'SlimPruner only supports 2d batch normalization layer pruning'
        if self.if_init_list.get(op_name, True):
            w_abs = weight.abs()
            mask = torch.gt(w_abs, self.global_threshold).type_as(weight)
            self.mask_dict.update({op_name: mask})
            self.if_init_list.update({op_name: False})
        else:
            mask = self.mask_dict[op_name]
        return mask
=======
            calculate mask for `layer`'s weight
        config : dict
            the configuration for generating the mask
        """
        weight = layer.module.weight.data
        assert 0 <= config.get('sparsity') < 1
        assert layer.type in ['Conv1d', 'Conv2d']
        assert layer.type in config['op_types']

        if layer.name in self.epoch_pruned_layers:
            assert layer.name in self.mask_dict
            return self.mask_dict.get(layer.name)

        masks = torch.ones(weight.size()).type_as(weight)

        try:
            num_kernels = weight.size(0) * weight.size(1)
            num_prune = int(num_kernels * config.get('sparsity'))
            if num_kernels < 2 or num_prune < 1:
                return masks
            min_gm_idx = self._get_min_gm_kernel_idx(weight, num_prune)
            for idx in min_gm_idx:
                masks[idx] = 0.
        finally:
            self.mask_dict.update({layer.name: masks})
            self.epoch_pruned_layers.add(layer.name)

        return masks

    def _get_min_gm_kernel_idx(self, weight, n):
        assert len(weight.size()) in [3, 4]

        dist_list = []
        for out_i in range(weight.size(0)):
            for in_i in range(weight.size(1)):
                dist_sum = self._get_distance_sum(weight, out_i, in_i)
                dist_list.append((dist_sum, (out_i, in_i)))
        min_gm_kernels = sorted(dist_list, key=lambda x: x[0])[:n]
        return [x[1] for x in min_gm_kernels]

    def _get_distance_sum(self, weight, out_idx, in_idx):
        """
        Calculate the total distance between a specified filter (by out_idex and in_idx) and
        all other filters.
        Optimized verision of following naive implementation:
        def _get_distance_sum(self, weight, in_idx, out_idx):
            w = weight.view(-1, weight.size(-2), weight.size(-1))
            dist_sum = 0.
            for k in w:
                dist_sum += torch.dist(k, weight[in_idx, out_idx], p=2)
            return dist_sum

        Parameters
        ----------
        weight: Tensor
            convolutional filter weight
        out_idx: int
            output channel index of specified filter, this method calculates the total distance
            between this specified filter and all other filters.
        in_idx: int
            input channel index of specified filter

        Returns
        -------
        float32
            The total distance
        """
        logger.debug('weight size: %s', weight.size())
        if len(weight.size()) == 4: # Conv2d
            w = weight.view(-1, weight.size(-2), weight.size(-1))
            anchor_w = weight[out_idx, in_idx].unsqueeze(0).expand(w.size(0), w.size(1), w.size(2))
        elif len(weight.size()) == 3: # Conv1d
            w = weight.view(-1, weight.size(-1))
            anchor_w = weight[out_idx, in_idx].unsqueeze(0).expand(w.size(0), w.size(1))
        else:
            raise RuntimeError('unsupported layer type')
        x = w - anchor_w
        x = (x*x).sum((-2, -1))
        x = torch.sqrt(x)
        return x.sum()

    def update_epoch(self, epoch):
        self.epoch_pruned_layers = set()
>>>>>>> 262fabf1
<|MERGE_RESOLUTION|>--- conflicted
+++ resolved
@@ -2,11 +2,7 @@
 import torch
 from .compressor import Pruner
 
-<<<<<<< HEAD
-__all__ = ['LevelPruner', 'AGP_Pruner', 'FilterPruner', 'SlimPruner']
-=======
-__all__ = ['LevelPruner', 'AGP_Pruner', 'FPGMPruner']
->>>>>>> 262fabf1
+__all__ = ['LevelPruner', 'AGP_Pruner', 'FPGMPruner', 'FilterPruner', 'SlimPruner']
 
 logger = logging.getLogger('torch pruner')
 
@@ -14,7 +10,6 @@
 class LevelPruner(Pruner):
     """
     Prune to an exact pruning level specification
-
     """
 
     def __init__(self, model, config_list):
@@ -25,7 +20,6 @@
             Model to be pruned
         config_list : list
             List on pruning configs
-
         """
 
         super().__init__(model, config_list)
@@ -34,19 +28,16 @@
     def calc_mask(self, layer, config):
         """
         Calculate the mask of given layer
-
         Parameters
         ----------
         layer : LayerInfo
             the layer to instrument the compression operation
         config : dict
             layer's pruning config
-
         Returns
         -------
         torch.Tensor
             mask of the layer's weight
-
         """
 
         weight = layer.module.weight.data
@@ -69,12 +60,10 @@
     """
     An automated gradual pruning algorithm that prunes the smallest magnitude
     weights to achieve a preset level of network sparsity.
-
     Michael Zhu and Suyog Gupta, "To prune, or not to prune: exploring the
     efficacy of pruning for model compression", 2017 NIPS Workshop on Machine
     Learning of Phones and other Consumer Devices,
     https://arxiv.org/pdf/1710.01878.pdf
-
     """
 
     def __init__(self, model, config_list):
@@ -85,7 +74,6 @@
             Model to be pruned
         config_list : list
             List on pruning configs
-
         """
 
         super().__init__(model, config_list)
@@ -95,27 +83,24 @@
     def calc_mask(self, layer, config):
         """
         Calculate the mask of given layer
-
         Parameters
         ----------
         layer : LayerInfo
             the layer to instrument the compression operation
         config : dict
             layer's pruning config
-
         Returns
         -------
         torch.Tensor
             mask of the layer's weight
-
         """
 
         weight = layer.module.weight.data
         op_name = layer.name
         start_epoch = config.get('start_epoch', 0)
         freq = config.get('frequency', 1)
-        if self.now_epoch >= start_epoch and self.if_init_list.get(op_name, True) and (
-                self.now_epoch - start_epoch) % freq == 0:
+        if self.now_epoch >= start_epoch and self.if_init_list.get(op_name, True) \
+                and (self.now_epoch - start_epoch) % freq == 0:
             mask = self.mask_dict.get(op_name, torch.ones(weight.shape).type_as(weight))
             target_sparsity = self.compute_target_sparsity(config)
             k = int(weight.numel() * target_sparsity)
@@ -134,17 +119,14 @@
     def compute_target_sparsity(self, config):
         """
         Calculate the sparsity for pruning
-
         Parameters
         ----------
         config : dict
             Layer's pruning config
-
         Returns
         -------
         float
             Target sparsity to be pruned
-
         """
 
         end_epoch = config.get('end_epoch', 1)
@@ -169,62 +151,29 @@
     def update_epoch(self, epoch):
         """
         Update epoch
-
         Parameters
         ----------
         epoch : int
             current training epoch
-
         """
 
         if epoch > 0:
             self.now_epoch = epoch
-<<<<<<< HEAD
             for k in self.if_init_list.keys():
                 self.if_init_list[k] = True
 
-
-class FilterPruner(Pruner):
-    """
-    A structured pruning algorithm that prunes the filters of smallest magnitude
-    weights sum in the convolution layers to achieve a preset level of network sparsity.
-
-    Hao Li, Asim Kadav, Igor Durdanovic, Hanan Samet and Hans Peter Graf,
-    "PRUNING FILTERS FOR EFFICIENT CONVNETS", 2017 ICLR
-    https://arxiv.org/abs/1608.08710
-
-=======
-            for k in self.if_init_list:
-                self.if_init_list[k] = True
 
 class FPGMPruner(Pruner):
     """
     A filter pruner via geometric median.
     "Filter Pruning via Geometric Median for Deep Convolutional Neural Networks Acceleration",
     https://arxiv.org/pdf/1811.00250.pdf
->>>>>>> 262fabf1
-    """
-
-    def __init__(self, model, config_list):
-        """
-        Parameters
-        ----------
-<<<<<<< HEAD
-        model : torch.nn.module
-            Model to be pruned
-        config_list : list
-            List on pruning configs
-
-        """
-
-        super().__init__(model, config_list)
-        self.if_init_list = {}
-
-    def calc_mask(self, layer, config):
-        """
-        Calculate the mask of given layer.
-        Filters with the smallest sum of its absolute kernel weights are masked.
-=======
+    """
+
+    def __init__(self, model, config_list):
+        """
+        Parameters
+        ----------
         model : pytorch model
             the model user wants to compress
         config_list: list
@@ -242,27 +191,133 @@
         OUT: number of output channel
         IN: number of input channel
         LEN: filter length
-
         filter dimensions for Conv2d:
         OUT: number of output channel
         IN: number of input channel
         H: filter height
         W: filter width
->>>>>>> 262fabf1
-
-        Parameters
-        ----------
-        layer : LayerInfo
-<<<<<<< HEAD
+        Parameters
+        ----------
+        layer : LayerInfo
+            calculate mask for `layer`'s weight
+        config : dict
+            the configuration for generating the mask
+        """
+        weight = layer.module.weight.data
+        assert 0 <= config.get('sparsity') < 1
+        assert layer.type in ['Conv1d', 'Conv2d']
+        assert layer.type in config['op_types']
+
+        if layer.name in self.epoch_pruned_layers:
+            assert layer.name in self.mask_dict
+            return self.mask_dict.get(layer.name)
+
+        masks = torch.ones(weight.size()).type_as(weight)
+
+        try:
+            num_kernels = weight.size(0) * weight.size(1)
+            num_prune = int(num_kernels * config.get('sparsity'))
+            if num_kernels < 2 or num_prune < 1:
+                return masks
+            min_gm_idx = self._get_min_gm_kernel_idx(weight, num_prune)
+            for idx in min_gm_idx:
+                masks[idx] = 0.
+        finally:
+            self.mask_dict.update({layer.name: masks})
+            self.epoch_pruned_layers.add(layer.name)
+
+        return masks
+
+    def _get_min_gm_kernel_idx(self, weight, n):
+        assert len(weight.size()) in [3, 4]
+
+        dist_list = []
+        for out_i in range(weight.size(0)):
+            for in_i in range(weight.size(1)):
+                dist_sum = self._get_distance_sum(weight, out_i, in_i)
+                dist_list.append((dist_sum, (out_i, in_i)))
+        min_gm_kernels = sorted(dist_list, key=lambda x: x[0])[:n]
+        return [x[1] for x in min_gm_kernels]
+
+    def _get_distance_sum(self, weight, out_idx, in_idx):
+        """
+        Calculate the total distance between a specified filter (by out_idex and in_idx) and
+        all other filters.
+        Optimized verision of following naive implementation:
+        def _get_distance_sum(self, weight, in_idx, out_idx):
+            w = weight.view(-1, weight.size(-2), weight.size(-1))
+            dist_sum = 0.
+            for k in w:
+                dist_sum += torch.dist(k, weight[in_idx, out_idx], p=2)
+            return dist_sum
+        Parameters
+        ----------
+        weight: Tensor
+            convolutional filter weight
+        out_idx: int
+            output channel index of specified filter, this method calculates the total distance
+            between this specified filter and all other filters.
+        in_idx: int
+            input channel index of specified filter
+        Returns
+        -------
+        float32
+            The total distance
+        """
+        logger.debug('weight size: %s', weight.size())
+        if len(weight.size()) == 4:  # Conv2d
+            w = weight.view(-1, weight.size(-2), weight.size(-1))
+            anchor_w = weight[out_idx, in_idx].unsqueeze(0).expand(w.size(0), w.size(1), w.size(2))
+        elif len(weight.size()) == 3:  # Conv1d
+            w = weight.view(-1, weight.size(-1))
+            anchor_w = weight[out_idx, in_idx].unsqueeze(0).expand(w.size(0), w.size(1))
+        else:
+            raise RuntimeError('unsupported layer type')
+        x = w - anchor_w
+        x = (x * x).sum((-2, -1))
+        x = torch.sqrt(x)
+        return x.sum()
+
+    def update_epoch(self, epoch):
+        self.epoch_pruned_layers = set()
+
+
+class FilterPruner(Pruner):
+    """
+    A structured pruning algorithm that prunes the filters of smallest magnitude
+    weights sum in the convolution layers to achieve a preset level of network sparsity.
+    Hao Li, Asim Kadav, Igor Durdanovic, Hanan Samet and Hans Peter Graf,
+    "PRUNING FILTERS FOR EFFICIENT CONVNETS", 2017 ICLR
+    https://arxiv.org/abs/1608.08710
+    """
+
+    def __init__(self, model, config_list):
+        """
+        Parameters
+        ----------
+        model : torch.nn.module
+            Model to be pruned
+        config_list : list
+            List on pruning configs
+        """
+
+        super().__init__(model, config_list)
+        self.if_init_list = {}
+
+    def calc_mask(self, layer, config):
+        """
+        Calculate the mask of given layer.
+        Filters with the smallest sum of its absolute kernel weights are masked.
+        Parameters
+        ----------
+        layer : LayerInfo
             the layer to instrument the compression operation
         config : dict
             layer's pruning config
-
         Returns
         -------
         torch.Tensor
             mask of the layer's weight
-
         """
 
         weight = layer.module.weight.data
@@ -291,7 +346,6 @@
     Zhuang Liu, Jianguo Li, Zhiqiang Shen, Gao Huang, Shoumeng Yan and Changshui Zhang
     "Learning Efficient Convolutional Networks through Network Slimming", 2017 ICCV
     https://arxiv.org/pdf/1708.06519.pdf
-
     """
 
     def __init__(self, model, config_list):
@@ -300,7 +354,6 @@
         ----------
         config_list : list
             List of pruning configs
-
         """
 
         super().__init__(model, config_list)
@@ -309,19 +362,9 @@
         if len(config_list) > 1:
             logger.warning('Slim pruner only supports 1 configuration')
         config = config_list[0]
-        op_types = config.get('op_types')
-        op_names = config.get('op_names')
-        if op_types is not None:
-            assert op_types == ['BatchNorm2d'], 'SlimPruner only supports 2d batch normalization layer pruning'
-            for name, m in model.named_modules():
-                if type(m).__name__ == 'BatchNorm2d':
-                    weight_list.append(m.weight.data.clone())
-        else:
-            for name, m in model.named_modules():
-                if name in op_names:
-                    assert type(
-                        m).__name__ == 'BatchNorm2d', 'SlimPruner only supports 2d batch normalization layer pruning'
-                    weight_list.append(m.weight.data.clone())
+        for (layer, config) in self.detect_modules_to_compress():
+            assert layer.type == 'BatchNorm2d', 'SlimPruner only supports 2d batch normalization layer pruning'
+            weight_list.append(layer.module.weight.data.clone())
         all_bn_weights = torch.cat(weight_list)
         k = int(all_bn_weights.shape[0] * config['sparsity'])
         self.global_threshold = torch.topk(all_bn_weights.view(-1), k, largest=False).values.max()
@@ -330,19 +373,16 @@
         """
         Calculate the mask of given layer.
         Scale factors with the smallest absolute value in the BN layer are masked.
-
         Parameters
         ----------
         layer : LayerInfo
             the layer to instrument the compression operation
         config : dict
             layer's pruning config
-
         Returns
         -------
         torch.Tensor
             mask of the layer's weight
-
         """
 
         weight = layer.module.weight.data
@@ -356,89 +396,4 @@
             self.if_init_list.update({op_name: False})
         else:
             mask = self.mask_dict[op_name]
-        return mask
-=======
-            calculate mask for `layer`'s weight
-        config : dict
-            the configuration for generating the mask
-        """
-        weight = layer.module.weight.data
-        assert 0 <= config.get('sparsity') < 1
-        assert layer.type in ['Conv1d', 'Conv2d']
-        assert layer.type in config['op_types']
-
-        if layer.name in self.epoch_pruned_layers:
-            assert layer.name in self.mask_dict
-            return self.mask_dict.get(layer.name)
-
-        masks = torch.ones(weight.size()).type_as(weight)
-
-        try:
-            num_kernels = weight.size(0) * weight.size(1)
-            num_prune = int(num_kernels * config.get('sparsity'))
-            if num_kernels < 2 or num_prune < 1:
-                return masks
-            min_gm_idx = self._get_min_gm_kernel_idx(weight, num_prune)
-            for idx in min_gm_idx:
-                masks[idx] = 0.
-        finally:
-            self.mask_dict.update({layer.name: masks})
-            self.epoch_pruned_layers.add(layer.name)
-
-        return masks
-
-    def _get_min_gm_kernel_idx(self, weight, n):
-        assert len(weight.size()) in [3, 4]
-
-        dist_list = []
-        for out_i in range(weight.size(0)):
-            for in_i in range(weight.size(1)):
-                dist_sum = self._get_distance_sum(weight, out_i, in_i)
-                dist_list.append((dist_sum, (out_i, in_i)))
-        min_gm_kernels = sorted(dist_list, key=lambda x: x[0])[:n]
-        return [x[1] for x in min_gm_kernels]
-
-    def _get_distance_sum(self, weight, out_idx, in_idx):
-        """
-        Calculate the total distance between a specified filter (by out_idex and in_idx) and
-        all other filters.
-        Optimized verision of following naive implementation:
-        def _get_distance_sum(self, weight, in_idx, out_idx):
-            w = weight.view(-1, weight.size(-2), weight.size(-1))
-            dist_sum = 0.
-            for k in w:
-                dist_sum += torch.dist(k, weight[in_idx, out_idx], p=2)
-            return dist_sum
-
-        Parameters
-        ----------
-        weight: Tensor
-            convolutional filter weight
-        out_idx: int
-            output channel index of specified filter, this method calculates the total distance
-            between this specified filter and all other filters.
-        in_idx: int
-            input channel index of specified filter
-
-        Returns
-        -------
-        float32
-            The total distance
-        """
-        logger.debug('weight size: %s', weight.size())
-        if len(weight.size()) == 4: # Conv2d
-            w = weight.view(-1, weight.size(-2), weight.size(-1))
-            anchor_w = weight[out_idx, in_idx].unsqueeze(0).expand(w.size(0), w.size(1), w.size(2))
-        elif len(weight.size()) == 3: # Conv1d
-            w = weight.view(-1, weight.size(-1))
-            anchor_w = weight[out_idx, in_idx].unsqueeze(0).expand(w.size(0), w.size(1))
-        else:
-            raise RuntimeError('unsupported layer type')
-        x = w - anchor_w
-        x = (x*x).sum((-2, -1))
-        x = torch.sqrt(x)
-        return x.sum()
-
-    def update_epoch(self, epoch):
-        self.epoch_pruned_layers = set()
->>>>>>> 262fabf1
+        return mask